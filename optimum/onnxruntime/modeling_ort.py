--- conflicted
+++ resolved
@@ -42,9 +42,6 @@
 )
 
 import onnxruntime as ort
-<<<<<<< HEAD
-from huggingface_hub import HfApi, snapshot_download
-=======
 from huggingface_hub import HfApi, HfFolder, hf_hub_download
 
 from ..exporters import TasksManager
@@ -60,7 +57,6 @@
     validate_provider_availability,
 )
 
->>>>>>> d026fdc4
 
 if TYPE_CHECKING:
     from transformers import PretrainedConfig
@@ -308,18 +304,10 @@
         dst_path = Path(save_directory).joinpath(file_name)
         shutil.copyfile(self.model_path, dst_path)
 
-<<<<<<< HEAD
-        src_path = self.model_save_dir
-        dst_path = Path(save_directory)
-
-        # TODO: only copy the onnx model and external data
-        shutil.copytree(src_path, dst_path, dirs_exist_ok=True)
-=======
     @staticmethod
     def _generate_regular_names_for_filename(filename: str):
         name, extension = filename.rsplit(".", maxsplit=1)
         return [filename, f"{name}_quantized.{extension}", f"{name}_optimized.{extension}"]
->>>>>>> d026fdc4
 
     @classmethod
     def _from_pretrained(
@@ -331,63 +319,6 @@
         force_download: bool = False,
         cache_dir: Optional[str] = None,
         file_name: Optional[str] = None,
-<<<<<<< HEAD
-        onnx_folder: Optional[str] = None,
-        **kwargs,
-    ):
-        """
-        Loads a model and its configuration file from a directory or the HF Hub.
-        Implements: https://github.com/huggingface/huggingface_hub/blob/e67de48368bc1843e40afc1cc9d236402b9609ee/src/huggingface_hub/hub_mixin.py#L73
-        Arguments:
-            model_id (`str` or `Path`):
-                Directory from which to load
-            use_auth_token (`str` or `bool`):
-                Is needed to load models from a private repository
-            revision (`str`):
-                Revision is the specific model version to use. It can be a branch name, a tag name, or a commit id
-            cache_dir (`Union[str, Path]`, *optional*):
-                Path to a directory in which a downloaded pretrained model configuration should be cached if the
-                standard cache should not be used.
-            force_download (`bool`, *optional*, defaults to `False`):
-                Whether or not to force the (re-)download of the model weights and configuration files, overriding the
-                cached versions if they exist.
-            file_name(`str`):
-                Overwrites the default model file name from `"model.onnx"` to `file_name`. This allows you to load different model files from the same
-                repository or directory.
-            onnx_folder(`str`):
-                Folder path in repo where the onnx model with external data is located. If not specified, the onnx model is assumed to be in the root of the repo.
-                Note: for large models (>2GB), this argument must be specified to load the model's external data.
-            kwargs (`Dict`, *optional*):
-                kwargs will be passed to the model during initialization
-        """
-        config_dict = kwargs.pop("config", {})
-        model_file_name = file_name if file_name is not None else ONNX_WEIGHTS_NAME
-        #TODO: if we can find a good regex for onnx's external data, we don't need to specify the onnx_folder
-        onnx_regex = f"{onnx_folder}/*" if onnx_folder not in ["*", "."] else "*"
-        # load model from local directory
-        if os.path.isdir(model_id):
-            config = PretrainedConfig.from_dict(config_dict)
-            model = ORTModel.load_model(os.path.join(model_id, model_file_name))
-            kwargs["model_save_dir"] = Path(model_id)
-            kwargs["latest_model_name"] = model_file_name
-        # load model from hub
-        else:
-            # download model
-            model_cache_path = snapshot_download(
-                repo_id=model_id,
-                allow_regex=[model_file_name, onnx_regex],
-                use_auth_token=use_auth_token,
-                revision=revision,
-                cache_dir=cache_dir,
-            )
-            kwargs["model_save_dir"] = Path(model_cache_path)
-            kwargs["latest_model_name"] = model_file_name
-            if onnx_folder is not None:
-                model_cache_path = os.path.join(model_cache_path, onnx_folder)
-            model = ORTModel.load_model(os.path.join(model_cache_path, model_file_name))
-            config = PretrainedConfig.from_dict(config_dict)
-        return cls(model=model, config=config, **kwargs)
-=======
         subfolder: str = "",
         local_files_only: bool = False,
         provider: str = "CPUExecutionProvider",
@@ -466,21 +397,14 @@
             model_save_dir=model_save_dir,
             preprocessors=preprocessors,
         )
->>>>>>> d026fdc4
 
     @classmethod
     def _from_transformers(
         cls,
         model_id: str,
-<<<<<<< HEAD
-        save_dir: Optional[Union[str, Path]] = None,
-        use_auth_token: Optional[Union[bool, str, None]] = None,
-        revision: Optional[Union[str, None]] = None,
-=======
         config: "PretrainedConfig",
         use_auth_token: Optional[Union[bool, str]] = None,
         revision: Optional[str] = None,
->>>>>>> d026fdc4
         force_download: bool = False,
         cache_dir: Optional[str] = None,
         subfolder: str = "",
@@ -499,31 +423,6 @@
             "revision": revision,
         }
 
-<<<<<<< HEAD
-        # create local save dir in cache dir
-        save_dir = default_cache_path if save_dir is None else save_dir
-        save_dir = Path(save_dir).joinpath(model_id)
-        save_dir.mkdir(parents=True, exist_ok=True)
-        kwargs["model_save_dir"] = save_dir
-
-        # reads pipeline task from ORTModelForXXX class if available else tries to extract from hub
-        if cls.pipeline_task is not None:
-            task = cls.pipeline_task
-        else:
-            task = HfApi().model_info(model_id, revision=revision).pipeline_tag
-            if task in ["sentiment-analysis", "text-classification", "zero-shot-classification"]:
-                task = "sequence-classification"
-            elif task in ["feature-extraction", "fill-mask"]:
-                task = "default"
-        # 2. convert to temp dir
-        # FIXME: transformers.onnx conversion doesn't support private models
-        preprocessor = get_preprocessor(model_id)
-        model = FeaturesManager.get_model_from_feature(task, model_id, cache_dir=cache_dir)
-        _, model_onnx_config = FeaturesManager.check_supported_model_or_raise(model, feature=task)
-        onnx_config = model_onnx_config(model.config)
-
-        # export model
-=======
         model = TasksManager.get_model_from_task(task, model_id, **kwargs_to_get_model)
         model_type = model.config.model_type.replace("_", "-")
         onnx_config_class = TasksManager.get_exporter_config_constructor(
@@ -534,7 +433,6 @@
 
         tmp_dir = TemporaryDirectory()
         tmp_dir_path = Path(tmp_dir.name)
->>>>>>> d026fdc4
         export(
             model=model,
             config=onnx_config,
