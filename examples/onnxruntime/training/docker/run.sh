#!/bin/bash

CMD=${1:-/bin/bash}
GPU_DEVICES=${2:-"all"}

# Build Image
# docker build -f Dockerfile-ort1.9.0-cu102  -t ort9/cu10 .
# docker build -f Dockerfile-ort1.9.0-cu111  -t ort9/cu11 .

# Run Image
# docker run -it --rm -p 80:8888 --gpus $GPU_DEVICES ort9/cu10:latest $CMD
# docker run -it --rm -p 80:8888 --gpus $GPU_DEVICES ort9/cu11:latest $CMD

# Configure torch_ort
python -m torch_ort.configure

# Install dependencies
pip install transformers datasets
<<<<<<< HEAD
pip install coloredlogs absl-py rouge_score seqeval scipy sacrebleu transformers datasets nltk sklearn
pip install deepspeed fairscale mpi4py

# Install apex
git clone https://github.com/NVIDIA/apex \
    && cd apex \
    && pip install -v --disable-pip-version-check --no-cache-dir --global-option="--cpp_ext" --global-option="--cuda_ext" ./
=======
pip install coloredlogs absl-py rouge_score seqeval scipy sacrebleu nltk sklearn
pip install fairscale deepspeed mpi4py

# Install apex
# git clone https://github.com/NVIDIA/apex \
#     && cd apex \
#     && pip install -v --disable-pip-version-check --no-cache-dir --global-option="--cpp_ext" --global-option="--cuda_ext" ./
>>>>>>> 3a284468

# Run the test
python -m unittest tests/onnxruntime/nightly_test_onnxruntime.py<|MERGE_RESOLUTION|>--- conflicted
+++ resolved
@@ -16,15 +16,6 @@
 
 # Install dependencies
 pip install transformers datasets
-<<<<<<< HEAD
-pip install coloredlogs absl-py rouge_score seqeval scipy sacrebleu transformers datasets nltk sklearn
-pip install deepspeed fairscale mpi4py
-
-# Install apex
-git clone https://github.com/NVIDIA/apex \
-    && cd apex \
-    && pip install -v --disable-pip-version-check --no-cache-dir --global-option="--cpp_ext" --global-option="--cuda_ext" ./
-=======
 pip install coloredlogs absl-py rouge_score seqeval scipy sacrebleu nltk sklearn
 pip install fairscale deepspeed mpi4py
 
@@ -32,7 +23,6 @@
 # git clone https://github.com/NVIDIA/apex \
 #     && cd apex \
 #     && pip install -v --disable-pip-version-check --no-cache-dir --global-option="--cpp_ext" --global-option="--cuda_ext" ./
->>>>>>> 3a284468
 
 # Run the test
 python -m unittest tests/onnxruntime/nightly_test_onnxruntime.py